/**
 * Copyright (C) 2011
 *   Michael Mosmann <michael@mosmann.de>
 *   Martin Jöhren <m.joehren@googlemail.com>
 *
 * with contributions from
 * 	konstantin-ba@github,Archimedes Trajano (trajano@github)
 *
 * Licensed under the Apache License, Version 2.0 (the "License");
 * you may not use this file except in compliance with the License.
 * You may obtain a copy of the License at
 *
 *         http://www.apache.org/licenses/LICENSE-2.0
 *
 * Unless required by applicable law or agreed to in writing, software
 * distributed under the License is distributed on an "AS IS" BASIS,
 * WITHOUT WARRANTIES OR CONDITIONS OF ANY KIND, either express or implied.
 * See the License for the specific language governing permissions and
 * limitations under the License.
 */
package de.flapdoodle.embed.process.config;

import de.flapdoodle.embed.process.builder.AbstractBuilder;
import de.flapdoodle.embed.process.builder.IProperty;
import de.flapdoodle.embed.process.builder.TypedProperty;
import de.flapdoodle.embed.process.config.io.ProcessOutput;
import de.flapdoodle.embed.process.runtime.ICommandLinePostProcessor;
import de.flapdoodle.embed.process.store.IArtifactStore;

public class RuntimeConfigBuilder extends AbstractBuilder<IRuntimeConfig> { 
	
	private static final TypedProperty<IArtifactStore> ARTIFACT_STORE = TypedProperty.with("ArtifactStore", IArtifactStore.class);
	private static final TypedProperty<ProcessOutput> PROCESS_OUTPUT = TypedProperty.with("ProcessOutput", ProcessOutput.class);
	private static final TypedProperty<ICommandLinePostProcessor> CMD_POSTPROCESSOR = TypedProperty.with("CommandLinePostProcessor", ICommandLinePostProcessor.class);

	public RuntimeConfigBuilder artifactStore(AbstractBuilder<IArtifactStore> artifactStoreBuilder) {
		return artifactStore(artifactStoreBuilder.build());
	}
	
	public RuntimeConfigBuilder artifactStore(IArtifactStore artifactStore) {
		set(ARTIFACT_STORE, artifactStore);
		return this;
	}

	protected IProperty<IArtifactStore> artifactStore() {
		return property(ARTIFACT_STORE);
	}
	
	public RuntimeConfigBuilder processOutput(ProcessOutput processOutput) {
		set(PROCESS_OUTPUT, processOutput);
		return this;
	}

<<<<<<< HEAD
	public RuntimeConfigBuilder daemonProcess(boolean daemonProcess) {
		set(Boolean.class, daemonProcess);
		return this;
	}

=======
	protected IProperty<ProcessOutput> processOutput() {
		return property(PROCESS_OUTPUT);
	}
	
>>>>>>> 81a7772f
	public RuntimeConfigBuilder commandLinePostProcessor(ICommandLinePostProcessor commandLinePostProcessor) {
		set(CMD_POSTPROCESSOR, commandLinePostProcessor);
		return this;
	}

	protected IProperty<ICommandLinePostProcessor> commandLinePostProcessor() {
		return property(CMD_POSTPROCESSOR);
	}
	
	@Override
	public IRuntimeConfig build() {
<<<<<<< HEAD
		IArtifactStore artifactStore = get(IArtifactStore.class);
		ProcessOutput processOutput = get(ProcessOutput.class);
		ICommandLinePostProcessor commandLinePostProcessor = get(ICommandLinePostProcessor.class);
		Boolean daemonProcess = get(Boolean.class, true);
=======
		IArtifactStore artifactStore = get(ARTIFACT_STORE);
		ProcessOutput processOutput = get(PROCESS_OUTPUT);
		ICommandLinePostProcessor commandLinePostProcessor = get(CMD_POSTPROCESSOR);
>>>>>>> 81a7772f

		return new ImmutableRuntimeConfig(artifactStore, processOutput, commandLinePostProcessor, daemonProcess);
	}

	static class ImmutableRuntimeConfig implements IRuntimeConfig {

		private final ProcessOutput _processOutput;
		private final ICommandLinePostProcessor _commandLinePostProcessor;
		private final IArtifactStore _artifactStore;
		private final boolean _daemonProcess;

		public ImmutableRuntimeConfig(IArtifactStore artifactStore, ProcessOutput processOutput,
				ICommandLinePostProcessor commandLinePostProcessor, boolean daemonProcess) {
			super();
			_artifactStore = artifactStore;
			_processOutput = processOutput;
			_commandLinePostProcessor = commandLinePostProcessor;
			_daemonProcess = daemonProcess;
		}

		@Override
		public ProcessOutput getProcessOutput() {
			return _processOutput;
		}

		@Override
		public ICommandLinePostProcessor getCommandLinePostProcessor() {
			return _commandLinePostProcessor;
		}

		@Override
		public IArtifactStore getArtifactStore() {
			return _artifactStore;
		}

		@Override
		public boolean isDaemonProcess() {
			return _daemonProcess;
		}

	}
}<|MERGE_RESOLUTION|>--- conflicted
+++ resolved
@@ -32,6 +32,7 @@
 	private static final TypedProperty<IArtifactStore> ARTIFACT_STORE = TypedProperty.with("ArtifactStore", IArtifactStore.class);
 	private static final TypedProperty<ProcessOutput> PROCESS_OUTPUT = TypedProperty.with("ProcessOutput", ProcessOutput.class);
 	private static final TypedProperty<ICommandLinePostProcessor> CMD_POSTPROCESSOR = TypedProperty.with("CommandLinePostProcessor", ICommandLinePostProcessor.class);
+	private static final TypedProperty<Boolean> DAEMON_PROCESS = TypedProperty.with("DaemonProcess", Boolean.class);
 
 	public RuntimeConfigBuilder artifactStore(AbstractBuilder<IArtifactStore> artifactStoreBuilder) {
 		return artifactStore(artifactStoreBuilder.build());
@@ -51,18 +52,11 @@
 		return this;
 	}
 
-<<<<<<< HEAD
-	public RuntimeConfigBuilder daemonProcess(boolean daemonProcess) {
-		set(Boolean.class, daemonProcess);
-		return this;
-	}
-
-=======
 	protected IProperty<ProcessOutput> processOutput() {
 		return property(PROCESS_OUTPUT);
 	}
 	
->>>>>>> 81a7772f
+
 	public RuntimeConfigBuilder commandLinePostProcessor(ICommandLinePostProcessor commandLinePostProcessor) {
 		set(CMD_POSTPROCESSOR, commandLinePostProcessor);
 		return this;
@@ -72,18 +66,17 @@
 		return property(CMD_POSTPROCESSOR);
 	}
 	
+	public RuntimeConfigBuilder daemonProcess(boolean daemonProcess) {
+		set(DAEMON_PROCESS, daemonProcess);
+		return this;
+	}
+
 	@Override
 	public IRuntimeConfig build() {
-<<<<<<< HEAD
-		IArtifactStore artifactStore = get(IArtifactStore.class);
-		ProcessOutput processOutput = get(ProcessOutput.class);
-		ICommandLinePostProcessor commandLinePostProcessor = get(ICommandLinePostProcessor.class);
-		Boolean daemonProcess = get(Boolean.class, true);
-=======
 		IArtifactStore artifactStore = get(ARTIFACT_STORE);
 		ProcessOutput processOutput = get(PROCESS_OUTPUT);
 		ICommandLinePostProcessor commandLinePostProcessor = get(CMD_POSTPROCESSOR);
->>>>>>> 81a7772f
+		Boolean daemonProcess = get(DAEMON_PROCESS, true);
 
 		return new ImmutableRuntimeConfig(artifactStore, processOutput, commandLinePostProcessor, daemonProcess);
 	}
