--- conflicted
+++ resolved
@@ -34,18 +34,11 @@
 public class ArtifactStoreBuilder extends AbstractBuilder<IArtifactStore> {
 	private static Logger logger = Logger.getLogger(ArtifactStoreBuilder.class.getName());
 
-<<<<<<< HEAD
-	private static final String EXECUTABLE_NAMING = "ExecutableNaming";
-	private static final String TEMP_DIR_FACTORY = "TempDir";
-	private static final String DOWNLOAD_CONFIG = "DownloadConfig";
-	private static final String CACHE = "Cache";
-	private static final String LIBRARIES = "Libraries";
-=======
 	private static final TypedProperty<ITempNaming> EXECUTABLE_NAMING = TypedProperty.with("ExecutableNaming",ITempNaming.class);
 	private static final TypedProperty<IDirectory> TEMP_DIR_FACTORY = TypedProperty.with("TempDir",IDirectory.class);
 	private static final TypedProperty<IDownloadConfig> DOWNLOAD_CONFIG = TypedProperty.with("DownloadConfig",IDownloadConfig.class);
 	private static final TypedProperty<Boolean> USE_CACHE = TypedProperty.with("UseCache",Boolean.class);
->>>>>>> 81a7772f
+	private static final TypedProperty<Map> LIBRARIES = TypedProperty.with("Libraries", Map.class);
 	
 	public ArtifactStoreBuilder download(AbstractBuilder<IDownloadConfig> downloadConfigBuilder) {
 		return download(downloadConfigBuilder.build());
@@ -74,21 +67,12 @@
 		return this;
 	}
 	
-<<<<<<< HEAD
-	public ArtifactStoreBuilder cache(boolean cache) {
-		set(CACHE, Boolean.class, cache);
-		return this;
-	}
-	public ArtifactStoreBuilder libraries(Map<Platform,String[]> libraries) {
-		set(LIBRARIES, Map.class, libraries);
-=======
 	protected IProperty<ITempNaming> executableNaming() {
 		return property(EXECUTABLE_NAMING);
 	}
 
 	public ArtifactStoreBuilder useCache(boolean cache) {
 		set(USE_CACHE, cache);
->>>>>>> 81a7772f
 		return this;
 	}
 	
@@ -104,17 +88,15 @@
 		return useCache(cache);
 	}
 	
+	public ArtifactStoreBuilder libraries(Map<Platform,String[]> libraries) {
+		set(LIBRARIES, libraries);
+		return this;
+	}
+	
 	@Override
 	public IArtifactStore build() {
-		boolean useCache = get(USE_CACHE, true);
-		
-<<<<<<< HEAD
-		IArtifactStore artifactStore = new ArtifactStore(get(IDownloadConfig.class),get(IDirectory.class), get(ITempNaming.class), get(Map.class, null));
-=======
-		logger.severe("Build ArtifactStore(useCache:"+useCache+")");
-		
-		IArtifactStore artifactStore = new ArtifactStore(get(DOWNLOAD_CONFIG),get(TEMP_DIR_FACTORY), get(EXECUTABLE_NAMING));
->>>>>>> 81a7772f
+		boolean useCache = get(USE_CACHE, true);		
+		IArtifactStore artifactStore = new ArtifactStore(get(DOWNLOAD_CONFIG),get(TEMP_DIR_FACTORY), get(EXECUTABLE_NAMING), get(LIBRARIES, null));
 		if (useCache) {
 			artifactStore=new CachingArtifactStore(artifactStore);
 		}
