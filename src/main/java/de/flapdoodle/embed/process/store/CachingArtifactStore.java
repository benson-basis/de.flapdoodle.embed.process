/**
 * Copyright (C) 2011
 *   Michael Mosmann <michael@mosmann.de>
 *   Martin Jöhren <m.joehren@googlemail.com>
 *
 * with contributions from
 * 	konstantin-ba@github,Archimedes Trajano (trajano@github)
 *
 * Licensed under the Apache License, Version 2.0 (the "License");
 * you may not use this file except in compliance with the License.
 * You may obtain a copy of the License at
 *
 *         http://www.apache.org/licenses/LICENSE-2.0
 *
 * Unless required by applicable law or agreed to in writing, software
 * distributed under the License is distributed on an "AS IS" BASIS,
 * WITHOUT WARRANTIES OR CONDITIONS OF ANY KIND, either express or implied.
 * See the License for the specific language governing permissions and
 * limitations under the License.
 */
package de.flapdoodle.embed.process.store;

import java.io.File;
import java.io.IOException;
import java.util.HashMap;
import java.util.concurrent.Executors;
import java.util.concurrent.ScheduledExecutorService;
import java.util.concurrent.ThreadFactory;
import java.util.concurrent.TimeUnit;
import java.util.logging.Logger;

import de.flapdoodle.embed.process.distribution.Distribution;
import de.flapdoodle.embed.process.runtime.ProcessControl;

public class CachingArtifactStore implements IArtifactStore {

	private static Logger _logger = Logger.getLogger(CachingArtifactStore.class.getName());

	private final IArtifactStore _delegate;

	private final ScheduledExecutorService executor;
	
	Object _lock=new Object();
	
	HashMap<Distribution, FileWithCounter> _distributionFiles = new HashMap<Distribution, FileWithCounter>();

	public CachingArtifactStore(IArtifactStore delegate) {
		_delegate = delegate;
		ProcessControl.addShutdownHook(new CacheCleaner());
		
<<<<<<< HEAD
		executor = Executors.newSingleThreadScheduledExecutor(new ThreadFactory() {
		    @Override
		    public Thread newThread(Runnable runnable) {
		       Thread thread = Executors.defaultThreadFactory().newThread(runnable);
		       thread.setDaemon(true);
		       thread.setName("de.flapdoodle.embed.process.store.CachingArtifactStore.RemoveUnused.RemoveUnused()");
		       return thread;
		    }
		});
=======
		ScheduledExecutorService executor = Executors.newSingleThreadScheduledExecutor(new CustomThreadFactory());
>>>>>>> 81a7772f
		executor.scheduleAtFixedRate(new RemoveUnused(), 10, 10, TimeUnit.SECONDS);
	}
	
	public void finalize(){
	    executor.shutdownNow();
	}

	@Override
	public boolean checkDistribution(Distribution distribution) throws IOException {
		return _delegate.checkDistribution(distribution);
	}

	@Override
	public File extractExe(Distribution distribution) throws IOException {
		
		FileWithCounter fileWithCounter;
		
		synchronized (_lock) {
			fileWithCounter = _distributionFiles.get(distribution);
			if (fileWithCounter == null) {
				_logger.fine("cache NOT found for "+distribution);
				fileWithCounter=new FileWithCounter(distribution);
				_distributionFiles.put(distribution, fileWithCounter);
			} else {
				_logger.fine("cache found for "+distribution);
			}
		}
		
		return fileWithCounter.use();
	}

	@Override
	public void removeExecutable(Distribution distribution, File executable) {
		FileWithCounter fileWithCounter;
		synchronized (_lock) {
			fileWithCounter = _distributionFiles.get(distribution);
		}
		if (fileWithCounter!=null) {
			fileWithCounter.free(executable);
		} else {
			_logger.warning("Allready removed "+executable+" for "+distribution+", emergency shutdown?");
		}
	}

	protected void removeAll() {
		synchronized (_lock) {
			for (FileWithCounter fc : _distributionFiles.values()) {
				fc.forceDelete();
			}
			_distributionFiles.clear();
		}
	}
	
	public void removeUnused() {
		synchronized (_lock) {
			for (FileWithCounter fc : _distributionFiles.values()) {
				fc.cleanup();
			}
		}
	}


	class FileWithCounter {

		private File _file;
		int _counter=0;
		private final Distribution _distribution;

		public FileWithCounter(Distribution distribution) {
			_distribution = distribution;
		}

		public synchronized void free(File executable) {
			if (executable!=_file) throw new RuntimeException("Files does not match: "+_file+" != "+executable);
			_logger.fine("Free "+_counter+" "+_file);
			_counter--;
		}

		public synchronized File use() throws IOException {
			_counter++;
			
			if (_file==null) {
				_file=_delegate.extractExe(_distribution);
				_logger.fine("Not Cached "+_counter+" "+_file);
			} else {
				_logger.fine("Cached "+_counter+" "+_file);
			}
			return _file;
		}
		
		public synchronized void cleanup() {
			if (_counter<=0) {
				if (_counter<0) _logger.warning("Counter < 0 for "+_distribution+" and "+_file);
				if (_file!=null) {
					_logger.fine("cleanup for "+_distribution+" and "+_file);
					_delegate.removeExecutable(_distribution, _file);
					_file=null;
				}
			}
		}
		
		public synchronized void forceDelete() {
			if (_file!=null) {
				_logger.fine("force delete for "+_distribution+" and "+_file);
				_delegate.removeExecutable(_distribution, _file);
				_file=null;
				_counter=0;
			}
		}
	}

	class RemoveUnused implements Runnable {

		@Override
		public void run() {
			CachingArtifactStore.this.removeUnused();
		}
		
	}
	
	class CacheCleaner implements Runnable {

		@Override
		public void run() {
			CachingArtifactStore.this.removeAll();
		}
	}

	class CustomThreadFactory implements ThreadFactory {

		ThreadFactory factory=Executors.defaultThreadFactory();
		
		@Override
		public Thread newThread(Runnable runnable) {
			Thread ret = factory.newThread(runnable);
			ret.setDaemon(true);
			return ret;
		}
		
	}
}<|MERGE_RESOLUTION|>--- conflicted
+++ resolved
@@ -38,8 +38,6 @@
 
 	private final IArtifactStore _delegate;
 
-	private final ScheduledExecutorService executor;
-	
 	Object _lock=new Object();
 	
 	HashMap<Distribution, FileWithCounter> _distributionFiles = new HashMap<Distribution, FileWithCounter>();
@@ -48,24 +46,8 @@
 		_delegate = delegate;
 		ProcessControl.addShutdownHook(new CacheCleaner());
 		
-<<<<<<< HEAD
-		executor = Executors.newSingleThreadScheduledExecutor(new ThreadFactory() {
-		    @Override
-		    public Thread newThread(Runnable runnable) {
-		       Thread thread = Executors.defaultThreadFactory().newThread(runnable);
-		       thread.setDaemon(true);
-		       thread.setName("de.flapdoodle.embed.process.store.CachingArtifactStore.RemoveUnused.RemoveUnused()");
-		       return thread;
-		    }
-		});
-=======
 		ScheduledExecutorService executor = Executors.newSingleThreadScheduledExecutor(new CustomThreadFactory());
->>>>>>> 81a7772f
 		executor.scheduleAtFixedRate(new RemoveUnused(), 10, 10, TimeUnit.SECONDS);
-	}
-	
-	public void finalize(){
-	    executor.shutdownNow();
 	}
 
 	@Override
