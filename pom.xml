--- conflicted
+++ resolved
@@ -16,11 +16,7 @@
     <groupId>de.flapdoodle.embed</groupId>
     <artifactId>de.flapdoodle.embed.process</artifactId>
     <name>Flapdoodle Embedded Process Util</name>
-<<<<<<< HEAD
-    <version>1.28_3-SNAPSHOT</version>
-=======
     <version>1.32-SNAPSHOT</version>
->>>>>>> 81a7772f
 
     <description>A embedded process starter ...</description>
     <url>http://github.com/flapdoodle-oss/de.flapdoodle.embed.process</url>
@@ -248,7 +244,11 @@
             <artifactId>commons-compress</artifactId>
             <version>1.3</version>
         </dependency>
-
+ 		<dependency>
+			<groupId>com.google.guava</groupId>
+			<artifactId>guava</artifactId>
+			<version>14.0.1</version>
+		</dependency>
         <dependency>
             <groupId>org.hamcrest</groupId>
             <artifactId>hamcrest-core</artifactId>
